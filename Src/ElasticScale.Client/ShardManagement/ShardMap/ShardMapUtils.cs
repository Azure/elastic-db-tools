﻿// Copyright (c) Microsoft. All rights reserved.
// Licensed under the MIT license. See LICENSE file in the project root for full license information.

using System;
<<<<<<< HEAD
=======
#if NETFRAMEWORK
    using System.Data.SqlClient;
#else
    using Microsoft.Data.SqlClient;
#endif
>>>>>>> 7c42c7fd
using System.Diagnostics;
using System.Globalization;
using System.Reflection;
using Microsoft.Data.SqlClient;

namespace Microsoft.Azure.SqlDatabase.ElasticScale.ShardManagement
{
    /// <summary>
    /// Helper methods related to shard map instantiation.
    /// </summary>
    internal static class ShardMapUtils
    {
        /// <summary>
        /// SqlConnectionStringBuilder property that allows one
        /// to specify the number of reconnect attempts on connection failure
        /// </summary>
        internal static readonly string ConnectRetryCount = "ConnectRetryCount";

        /// <summary>
        /// SqlConnectionStringBuilder property that allows specifying
        /// active directoty authentication to connect to SQL instance.
        /// </summary>
        internal static readonly string Authentication = "Authentication";

        /// <summary>
        /// String representation of SqlAuthenticationMethod.ActiveDirectoryIntegrated
        /// SqlAuthenticationMethod.ActiveDirectoryIntegrated.ToString() cannot be used
        /// because it may not be available in the .NET framework version that we are running in
        /// </summary>
        internal static readonly string ActiveDirectoryIntegratedStr = "ActiveDirectoryIntegrated";

        /// <summary>
        /// String representation of SqlAuthenticationMethod.ActiveDirectoryInteractive
        /// SqlAuthenticationMethod.ActiveDirectoryInteractive.ToString() cannot be used
        /// because it may not be available in the .NET framework version that we are running in
        /// </summary>
        internal static readonly string ActiveDirectoryInteractiveStr = "ActiveDirectoryInteractive";
        internal static readonly string ActiveDirectoryServicePrincipal = "ActiveDirectoryServicePrincipal";
        internal static readonly string ActiveDirectoryDeviceCodeFlow = "ActiveDirectoryDeviceCodeFlow";
        internal static readonly string ActiveDirectoryManagedIdentity = "ActiveDirectoryManagedIdentity";
        internal static readonly string ActiveDirectoryMSI = "ActiveDirectoryMSI";

        [System.Diagnostics.CodeAnalysis.SuppressMessage("Microsoft.Performance", "CA1810:InitializeReferenceTypeStaticFieldsInline")]
        static ShardMapUtils()
        {
            // Connection resiliency is supported if this SqlClient instance
            // allows setting the retry count on connection failure
            SqlConnectionStringBuilder bldr = new SqlConnectionStringBuilder();
            if (bldr.ContainsKey(ConnectRetryCount))
            {
                IsConnectionResiliencySupported = true;
            }
        }

        /// <summary>
        /// Whether this SqlClient instance supports Connection Resiliency
        /// </summary>
        internal static bool IsConnectionResiliencySupported { get; private set; }

        /// <summary>
        /// Converts IStoreShardMap to ShardMap.
        /// </summary>
        /// <param name="manager">Reference to shard map manager.</param>
        /// <param name="ssm">Storage representation for ShardMap.</param>
        /// <returns>ShardMap object corresponding to storange representation.</returns>
        internal static ShardMap CreateShardMapFromStoreShardMap(
            ShardMapManager manager,
            IStoreShardMap ssm)
        {
            switch (ssm.MapType)
            {
                case ShardMapType.List:
                    // Create ListShardMap<TKey>
                    return (ShardMap)Activator.CreateInstance(
                            typeof(ListShardMap<>).MakeGenericType(
                                ShardKey.TypeFromShardKeyType(ssm.KeyType)),
                            BindingFlags.NonPublic | BindingFlags.Instance,
                            null,
                            new object[] { manager, ssm },
                            CultureInfo.InvariantCulture);

                default:
                    Debug.Assert(ssm.MapType == ShardMapType.Range);
                    // Create RangeShardMap<TKey>
                    return (ShardMap)Activator.CreateInstance(
                            typeof(RangeShardMap<>).MakeGenericType(
                                ShardKey.TypeFromShardKeyType(ssm.KeyType)),
                            BindingFlags.NonPublic | BindingFlags.Instance,
                            null,
                            new object[] { manager, ssm },
                            CultureInfo.InvariantCulture);
            }
        }
    }
}<|MERGE_RESOLUTION|>--- conflicted
+++ resolved
@@ -2,14 +2,6 @@
 // Licensed under the MIT license. See LICENSE file in the project root for full license information.
 
 using System;
-<<<<<<< HEAD
-=======
-#if NETFRAMEWORK
-    using System.Data.SqlClient;
-#else
-    using Microsoft.Data.SqlClient;
-#endif
->>>>>>> 7c42c7fd
 using System.Diagnostics;
 using System.Globalization;
 using System.Reflection;
