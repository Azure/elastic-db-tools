﻿// Copyright (c) Microsoft. All rights reserved.
// Licensed under the MIT license. See LICENSE file in the project root for full license information.

using System;
<<<<<<< HEAD
using Microsoft.Data.SqlClient;
=======
#if NETFRAMEWORK
    using System.Data.SqlClient;
#else
    using Microsoft.Data.SqlClient;
#endif
>>>>>>> 7c42c7fd

namespace Microsoft.Azure.SqlDatabase.ElasticScale.ShardManagement
{
    /// <summary>
    /// Container for the credentials for SQL Server backed ShardMapManager.
    /// </summary>
    internal sealed class SqlShardMapManagerCredentials
    {
        /// <summary>
        /// Shard map manager data source
        /// </summary>
        private readonly string _smmDataSource;

        /// <summary>
        /// Shard map manager database
        /// </summary>
        private readonly string _smmInitialCatalog;

        /// <summary>
        /// Instantiates the object that holds the credentials for accessing SQL Servers
        /// containing the shard map manager data.
        /// </summary>
        /// <param name="connectionString">
        /// Connection string for shard map manager data source.
        /// </param>
        public SqlShardMapManagerCredentials(string connectionString)
            : this(new SqlConnectionInfo(connectionString, null))
        {
        }

        /// <summary>
        /// Instantiates the object that holds the credentials for accessing SQL Servers
        /// containing the shard map manager data.
        /// </summary>
        /// <param name="connectionInfo">
        /// Connection info for shard map manager data source.
        /// </param>
        public SqlShardMapManagerCredentials(SqlConnectionInfo connectionInfo)
        {
            ExceptionUtils.DisallowNullArgument(connectionInfo, "connectionInfo");

            // Devnote: If connection string specifies Active Directory authentication and runtime is not
            // .NET 4.6 or higher, then below call will throw.
            SqlConnectionStringBuilder connectionStringBuilder = new SqlConnectionStringBuilder(connectionInfo.ConnectionString);

            #region GSM Validation

            // DataSource must be set.
            if (string.IsNullOrEmpty(connectionStringBuilder.DataSource))
            {
                throw new ArgumentException(
                    StringUtils.FormatInvariant(
                        Errors._SqlShardMapManagerCredentials_ConnectionStringPropertyRequired,
                        "DataSource"),
                    "connectionString");
            }

            // InitialCatalog must be set.
            if (string.IsNullOrEmpty(connectionStringBuilder.InitialCatalog))
            {
                throw new ArgumentException(
                    StringUtils.FormatInvariant(
                        Errors._SqlShardMapManagerCredentials_ConnectionStringPropertyRequired,
                        "Initial Catalog"),
                    "connectionString");
            }

            // Ensure credentials are specified for GSM connectivity.
            SqlShardMapManagerCredentials.EnsureCredentials(
                connectionStringBuilder,
                "connectionString",
                connectionInfo.Credential,
                connectionInfo.AccessTokenFactory);

            #endregion GSM Validation

            // Generate connectionInfoShardMapManager
            SqlConnectionStringBuilder connectionStringShardMapManager = new SqlConnectionStringBuilder(connectionStringBuilder.ConnectionString);

            connectionStringShardMapManager.ApplicationName = ApplicationNameHelper.AddApplicationNameSuffix(
                connectionStringShardMapManager.ApplicationName,
                GlobalConstants.ShardMapManagerInternalConnectionSuffixGlobal);

            _smmDataSource = connectionStringShardMapManager.DataSource;
            _smmInitialCatalog = connectionStringShardMapManager.InitialCatalog;

            this.ConnectionInfoShardMapManager =
                connectionInfo.CloneWithUpdatedConnectionString(connectionStringShardMapManager.ConnectionString);

            // Generate connectionInfoShard
            SqlConnectionStringBuilder connectionStringShard = new SqlConnectionStringBuilder(connectionStringBuilder.ConnectionString);

            connectionStringShard.Remove("Data Source");
            connectionStringShard.Remove("Initial Catalog");

            connectionStringShard.ApplicationName = ApplicationNameHelper.AddApplicationNameSuffix(
                connectionStringShard.ApplicationName,
                GlobalConstants.ShardMapManagerInternalConnectionSuffixLocal);

            this.ConnectionInfoShard =
                connectionInfo.CloneWithUpdatedConnectionString(connectionStringShard.ConnectionString);
        }

        /// <summary>
        /// Connection info for shard map manager database.
        /// </summary>
        public SqlConnectionInfo ConnectionInfoShardMapManager { get; private set; }

        /// <summary>
        /// Connection info for shards.
        /// </summary>
        public SqlConnectionInfo ConnectionInfoShard { get; private set; }

        /// <summary>
        /// Location of Shard Map Manager used for logging purpose.
        /// </summary>
        public string ShardMapManagerLocation
        {
            get
            {
                return StringUtils.FormatInvariant(
                "[DataSource={0} Database={1}]",
                _smmDataSource,
                _smmInitialCatalog);
            }
        }

        /// <summary>
        /// Ensures that credentials are provided for the given connection string object.
        /// </summary>
        /// <param name="connectionString">
        /// Input connection string object.
        /// </param>
        /// <param name="parameterName">
        /// Parameter name of the connection string object.
        /// </param>
        /// <param name="secureCredential">
        /// Input secure SQL credential object.
        /// </param>
        /// <param name="accessTokenFactory">
        /// The access token factory.
        /// </param>
        internal static void EnsureCredentials(
            SqlConnectionStringBuilder connectionString,
            string parameterName,
            SqlCredential secureCredential,
            Func<string> accessTokenFactory)
        {
            // Check for integrated authentication
            if (connectionString.IntegratedSecurity)
            {
                return;
            }

            // Check for active directory integrated authentication (if supported)
            if (connectionString.ContainsKey(ShardMapUtils.Authentication))
            {
                string authentication = connectionString[ShardMapUtils.Authentication].ToString();
                if (authentication.Equals(ShardMapUtils.ActiveDirectoryIntegratedStr, StringComparison.OrdinalIgnoreCase)
                    || authentication.Equals(ShardMapUtils.ActiveDirectoryInteractiveStr, StringComparison.OrdinalIgnoreCase)
                    || authentication.Equals(ShardMapUtils.ActiveDirectoryManagedIdentity, StringComparison.OrdinalIgnoreCase)
                    || authentication.Equals(ShardMapUtils.ActiveDirectoryServicePrincipal, StringComparison.OrdinalIgnoreCase)
                    || authentication.Equals(ShardMapUtils.ActiveDirectoryDeviceCodeFlow, StringComparison.OrdinalIgnoreCase)
                    || authentication.Equals(ShardMapUtils.ActiveDirectoryMSI, StringComparison.OrdinalIgnoreCase)
                    )
                {
                    return;
                }
            }

            // If secure credential not specified, verify that user/pwd are in the connection string. If secure credential
            // specified, verify user/pwd are not in insecurely in the connection string.
            bool expectUserIdPasswordInConnectionString = secureCredential == null && accessTokenFactory == null;
            EnsureHasCredential(
                connectionString,
                parameterName,
                expectUserIdPasswordInConnectionString);
        }

        /// <summary>
        /// Ensures that credentials are provided for the given connection string object.
        /// </summary>
        /// <param name="connectionString">
        /// Input connection string object.
        /// </param>
        /// <param name="parameterName">
        /// Parameter name of the connection string object.
        /// </param>
        /// <param name="expectUserIdPassword">
        /// True if <paramref name="connectionString"/> is expected to have user id & password, otherwise false.
        /// </param>
        private static void EnsureHasCredential(
            SqlConnectionStringBuilder connectionString,
            string parameterName,
            bool expectUserIdPassword)
        {
            if (expectUserIdPassword)
            {
                // UserID must be set when integrated authentication is disabled.
                if (string.IsNullOrEmpty(connectionString.UserID))
                {
                    throw new ArgumentException(
                        StringUtils.FormatInvariant(
                            Errors._SqlShardMapManagerCredentials_ConnectionStringPropertyRequired,
                            "UserID"),
                        parameterName);
                }

                // Password must be set when integrated authentication is disabled.
                if (string.IsNullOrEmpty(connectionString.Password))
                {
                    throw new ArgumentException(
                        StringUtils.FormatInvariant(
                            Errors._SqlShardMapManagerCredentials_ConnectionStringPropertyRequired,
                            "Password"),
                        parameterName);
                }
            }
            else
            {
                // UserID must NOT be set when a secure SQL credential is provided.
                if (!string.IsNullOrEmpty(connectionString.UserID))
                {
                    throw new ArgumentException(
                        StringUtils.FormatInvariant(
                            Errors._SqlShardMapManagerCredentials_ConnectionStringPropertyNotAllowed,
                            "UserID"),
                        parameterName);
                }

                // Password must NOT be set when a secure SQL credential is provided.
                if (!string.IsNullOrEmpty(connectionString.Password))
                {
                    throw new ArgumentException(
                        StringUtils.FormatInvariant(
                            Errors._SqlShardMapManagerCredentials_ConnectionStringPropertyNotAllowed,
                            "Password"),
                        parameterName);
                }
            }
        }
    }
}<|MERGE_RESOLUTION|>--- conflicted
+++ resolved
@@ -2,15 +2,7 @@
 // Licensed under the MIT license. See LICENSE file in the project root for full license information.
 
 using System;
-<<<<<<< HEAD
 using Microsoft.Data.SqlClient;
-=======
-#if NETFRAMEWORK
-    using System.Data.SqlClient;
-#else
-    using Microsoft.Data.SqlClient;
-#endif
->>>>>>> 7c42c7fd
 
 namespace Microsoft.Azure.SqlDatabase.ElasticScale.ShardManagement
 {
