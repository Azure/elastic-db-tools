﻿<Project Sdk="Microsoft.NET.Sdk">

  <PropertyGroup>
    <Description>This client library allows ADO.NET developers to create applications that implement and use the pattern known as database sharding in Azure SQL Database. Sharding is a scale-out strategy that spreads data across a number of independent databases. The library includes APIs for creating and managing shard maps, routing SQL operations to the appropriate shard, and performing queries that cross many shards. To learn more about elastic database tools, check out http://azure.microsoft.com/en-us/documentation/articles/sql-database-elastic-scale-documentation-map/.</Description>
    <Copyright>© Microsoft Corporation. All rights reserved.</Copyright>
    <AssemblyTitle>Microsoft Azure SQL Database: Elastic Database Client Library</AssemblyTitle>
    <NeutralLanguage>en-US</NeutralLanguage>
<<<<<<< HEAD
    <Version>2.3.0-preview1</Version>
=======
    <Version>2.3.0</Version>
>>>>>>> 663f2d2b
    <Authors>Microsoft</Authors>
    <TargetFrameworks>net451;net46;netstandard2.0</TargetFrameworks>
    <PackageTags>Microsoft;Elastic;Scale;Azure;SQL;DB;Database;Shard;Sharding;Management;Query;azureofficial</PackageTags>
<<<<<<< HEAD
    <PackageReleaseNotes>Added support for SqlConnection.AccessToken. This can be provided by using OpenConnection methods that receive SqlConnectionInfo parameter. Using AccessToken requires .NET 4.6 or higher, or .NET Standard with System.Data.SqlClient 4.6 or higher.</PackageReleaseNotes>
=======
    <PackageReleaseNotes>Assemblies are now strong-name signed. The strong name key has changed compared to version 1.x so that the key can be open-source.</PackageReleaseNotes>
>>>>>>> 663f2d2b
    <PackageIconUrl>http://go.microsoft.com/fwlink/?LinkID=288890</PackageIconUrl>
    <PackageProjectUrl>https://github.com/Azure/elastic-db-tools</PackageProjectUrl>
    <PackageLicenseUrl>https://github.com/Azure/elastic-db-tools/blob/master/LICENSE</PackageLicenseUrl>
    <PackageRequireLicenseAcceptance>true</PackageRequireLicenseAcceptance>
    <RepositoryType>git</RepositoryType>
    <RepositoryUrl>https://github.com/Azure/elastic-db-tools</RepositoryUrl>
    <RuntimeIdentifiers>win;unix</RuntimeIdentifiers>
    <RootNamespace>Microsoft.Azure.SqlDatabase.ElasticScale</RootNamespace>
  </PropertyGroup>

  <Import Project="$([MSBuild]::GetPathOfFileAbove('build.props'))" />
  <Import Project="$([MSBuild]::GetPathOfFileAbove('strongname.props'))" />

  <ItemGroup Condition=" '$(TargetFramework)' == 'netstandard2.0' ">
    <PackageReference Include="System.Data.SqlClient" Version="4.6.0" />
  </ItemGroup>

  <ItemGroup>
    <Compile Update="ShardManagement\Errors.Designer.cs">
      <DesignTime>True</DesignTime>
      <AutoGen>True</AutoGen>
      <DependentUpon>Errors.resx</DependentUpon>
    </Compile>
    <Compile Update="ShardManagement\PerformanceCounters.Designer.cs">
      <DesignTime>True</DesignTime>
      <AutoGen>True</AutoGen>
      <DependentUpon>PerformanceCounters.resx</DependentUpon>
    </Compile>
  </ItemGroup>

  <ItemGroup>
    <EmbeddedResource Update="ShardManagement\Errors.resx">
      <Generator>ResXFileCodeGenerator</Generator>
      <LastGenOutput>Errors.Designer.cs</LastGenOutput>
    </EmbeddedResource>
    <EmbeddedResource Update="ShardManagement\PerformanceCounters.resx">
      <Generator>ResXFileCodeGenerator</Generator>
      <LastGenOutput>PerformanceCounters.Designer.cs</LastGenOutput>
    </EmbeddedResource>
  </ItemGroup>

</Project><|MERGE_RESOLUTION|>--- conflicted
+++ resolved
@@ -5,19 +5,11 @@
     <Copyright>© Microsoft Corporation. All rights reserved.</Copyright>
     <AssemblyTitle>Microsoft Azure SQL Database: Elastic Database Client Library</AssemblyTitle>
     <NeutralLanguage>en-US</NeutralLanguage>
-<<<<<<< HEAD
-    <Version>2.3.0-preview1</Version>
-=======
-    <Version>2.3.0</Version>
->>>>>>> 663f2d2b
+    <Version>2.4.0-preview1</Version>
     <Authors>Microsoft</Authors>
     <TargetFrameworks>net451;net46;netstandard2.0</TargetFrameworks>
     <PackageTags>Microsoft;Elastic;Scale;Azure;SQL;DB;Database;Shard;Sharding;Management;Query;azureofficial</PackageTags>
-<<<<<<< HEAD
     <PackageReleaseNotes>Added support for SqlConnection.AccessToken. This can be provided by using OpenConnection methods that receive SqlConnectionInfo parameter. Using AccessToken requires .NET 4.6 or higher, or .NET Standard with System.Data.SqlClient 4.6 or higher.</PackageReleaseNotes>
-=======
-    <PackageReleaseNotes>Assemblies are now strong-name signed. The strong name key has changed compared to version 1.x so that the key can be open-source.</PackageReleaseNotes>
->>>>>>> 663f2d2b
     <PackageIconUrl>http://go.microsoft.com/fwlink/?LinkID=288890</PackageIconUrl>
     <PackageProjectUrl>https://github.com/Azure/elastic-db-tools</PackageProjectUrl>
     <PackageLicenseUrl>https://github.com/Azure/elastic-db-tools/blob/master/LICENSE</PackageLicenseUrl>
