﻿<Project Sdk="Microsoft.NET.Sdk">
  
  <PropertyGroup>
<<<<<<< HEAD
    <TargetFrameworks>net5.0</TargetFrameworks>
=======
    <TargetFrameworks>netcoreapp3.1</TargetFrameworks>
>>>>>>> 7c42c7fd
    <OutputType>Exe</OutputType>
  </PropertyGroup>
  <Import Project="$([MSBuild]::GetDirectoryNameOfFileAbove($(MSBuildThisFileDirectory), Build.props))\Build.props" />
  <ItemGroup>
<<<<<<< HEAD
    <PackageReference Include="Microsoft.Azure.SqlDatabase.ElasticScale.Client" version="2.3.0" />
=======
    <PackageReference Include="Microsoft.Azure.SqlDatabase.ElasticScale.Client" version="2.0.0" />
>>>>>>> 7c42c7fd
  </ItemGroup>
  <ItemGroup>
    <None Include="LICENSE" />
  </ItemGroup>
<<<<<<< HEAD
</Project>
=======

</Project>

>>>>>>> 7c42c7fd
<|MERGE_RESOLUTION|>--- conflicted
+++ resolved
@@ -1,28 +1,14 @@
-﻿<Project Sdk="Microsoft.NET.Sdk">
-  
-  <PropertyGroup>
-<<<<<<< HEAD
-    <TargetFrameworks>net5.0</TargetFrameworks>
-=======
-    <TargetFrameworks>netcoreapp3.1</TargetFrameworks>
->>>>>>> 7c42c7fd
-    <OutputType>Exe</OutputType>
-  </PropertyGroup>
-  <Import Project="$([MSBuild]::GetDirectoryNameOfFileAbove($(MSBuildThisFileDirectory), Build.props))\Build.props" />
-  <ItemGroup>
-<<<<<<< HEAD
-    <PackageReference Include="Microsoft.Azure.SqlDatabase.ElasticScale.Client" version="2.3.0" />
-=======
-    <PackageReference Include="Microsoft.Azure.SqlDatabase.ElasticScale.Client" version="2.0.0" />
->>>>>>> 7c42c7fd
-  </ItemGroup>
-  <ItemGroup>
-    <None Include="LICENSE" />
-  </ItemGroup>
-<<<<<<< HEAD
-</Project>
-=======
-
-</Project>
-
->>>>>>> 7c42c7fd
+﻿<Project Sdk="Microsoft.NET.Sdk">
+  
+  <PropertyGroup>
+    <TargetFrameworks>net5.0</TargetFrameworks>
+    <OutputType>Exe</OutputType>
+  </PropertyGroup>
+  <Import Project="$([MSBuild]::GetDirectoryNameOfFileAbove($(MSBuildThisFileDirectory), Build.props))\Build.props" />
+  <ItemGroup>
+    <PackageReference Include="Microsoft.Azure.SqlDatabase.ElasticScale.Client" version="2.3.0" />
+  </ItemGroup>
+  <ItemGroup>
+    <None Include="LICENSE" />
+  </ItemGroup>
+</Project>